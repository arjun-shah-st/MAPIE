# Release checklist

- [ ] Edit HISTORY.rst and AUTHORS.rst to make sure it’s up-to-date and add release date
- [ ] Check whether any new files need to go in MANIFEST.in
- [ ] Make sure everything is committed and pushed
- [ ] Make sure tests run, pass and cover 100% of the package:
    * `flake8 . --exclude=doc`
    * `mypy mapie examples --strict --config-file mypy.ini`
    * `pytest -vs --doctest-modules mapie`
    * `pytest -vs --doctest-modules --cov-branch --cov=mapie --pyargs mapie`
- [ ] Update the version number with `bump2version major|minor|patch`.
- [ ] Build source distribution:
    * `rm -rf build dist`
    * `python setup.py sdist bdist_wheel`
- [ ] Check that your package is ready for publication: `twine check dist/*`
- [ ] Upload it to TestPyPi: `twine upload --repository-url https://test.pypi.org/legacy/ dist/*`
- [ ] Test upload on TestPyPi:
    * `cd`
    * `conda create -n test-mapie --yes python=3.9.2`
    * `conda activate test-mapie`
    * `pip install -i https://test.pypi.org/simple/ --extra-index-url https://pypi.org/simple/ mapie`
    * `conda env remove -n test-mapie`
- [ ] Add new tag to your commit: `git tag x.y.z`
- [ ] Push new tag: `git push --tags`
<<<<<<< HEAD
- [ ] Push to master: `git push origin master`
- [ ] Create new release on GitHub for this tag, with all of the links (documentation, PyPi)
=======
- [ ] Push to master: `git push origin master`
- [ ] Create new release on GitHub for this tag, with all of the links.
>>>>>>> a1c7d2b6
<|MERGE_RESOLUTION|>--- conflicted
+++ resolved
@@ -22,10 +22,5 @@
     * `conda env remove -n test-mapie`
 - [ ] Add new tag to your commit: `git tag x.y.z`
 - [ ] Push new tag: `git push --tags`
-<<<<<<< HEAD
-- [ ] Push to master: `git push origin master`
-- [ ] Create new release on GitHub for this tag, with all of the links (documentation, PyPi)
-=======
 - [ ] Push to master: `git push origin master`
-- [ ] Create new release on GitHub for this tag, with all of the links.
->>>>>>> a1c7d2b6
+- [ ] Create new release on GitHub for this tag, with all of the links.