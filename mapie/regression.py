--- conflicted
+++ resolved
@@ -548,12 +548,8 @@
                 check_nan_in_aposteriori_prediction(pred_matrix)
 
                 y_pred = aggregate_all(agg_function, pred_matrix)
-<<<<<<< HEAD
-        self.residuals_ = np.abs(y - y_pred)
-=======
 
         self.residuals_ = np.abs(np.ravel(y) - y_pred)
->>>>>>> 244ba087
         return self
 
     def predict(
@@ -661,12 +657,7 @@
                         )
                         for _alpha in alpha_
                     ]
-<<<<<<< HEAD
-                )
-
-=======
                 ).data
->>>>>>> 244ba087
                 y_pred_up = np.column_stack(
                     [
                         np.quantile(
