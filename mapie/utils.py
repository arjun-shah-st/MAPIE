--- conflicted
+++ resolved
@@ -1233,7 +1233,6 @@
             )
 
 
-<<<<<<< HEAD
 def convert_to_numpy(
     X: DataFrame, y_true: Series
 ) -> Tuple[NDArray, NDArray]:
@@ -1262,7 +1261,8 @@
         raise ValueError("y_true must be a pandas Series or a NumPy array")
 
     return X_values, y_true_values
-=======
+
+
 def check_array_nan(array: NDArray) -> None:
     """
     Checks if the array have only NaN values. If it has we throw an error.
@@ -1322,5 +1322,4 @@
     if len(np.unique(res)) > 1:
         raise ValueError(
                 "There are arrays with different length"
-            )
->>>>>>> 614293e1
+            )