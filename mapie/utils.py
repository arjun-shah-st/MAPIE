--- conflicted
+++ resolved
@@ -1383,23 +1383,14 @@
     """
     Check that if predict_params is used in the predict method,
     it is also used in the fit method. Otherwise, raise an error.
-<<<<<<< HEAD
-=======
-
->>>>>>> 603b5dad
     Parameters
     ----------
     predict_params_used_in_fit: bool
         True if one or more predict_params are used in the fit method
-<<<<<<< HEAD
+
     predict_param: dict
         Contains all predict params used in predict method
-=======
-
-    predict_param: dict
-        Contains all predict params used in predict method
-
->>>>>>> 603b5dad
+
     Raises
     ------
     ValueError
@@ -1413,19 +1404,11 @@
                 f"without using one 'predict_param' in the fit method. "
                 f"Please ensure a similar configuration of 'predict_param' "
                 f"is used in the fit method before calling it in predict."
-<<<<<<< HEAD
-                )
-=======
             )
->>>>>>> 603b5dad
         if len(predict_params) == 0 and predict_params_used_in_fit is True:
             raise ValueError(
                 "Using one 'predict_param' in the fit method "
                 "without using one 'predict_param' in the predict method. "
                 "Please ensure a similar configuration of 'predict_param' "
                 "is used in the predict method as called in the fit."
-<<<<<<< HEAD
-                )
-=======
-            )
->>>>>>> 603b5dad
+            )