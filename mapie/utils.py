import warnings
from inspect import signature
from typing import Any, Iterable, Optional, Tuple, Union, cast

import numpy as np
from sklearn.base import ClassifierMixin, RegressorMixin
from sklearn.model_selection import BaseCrossValidator, KFold, LeaveOneOut
from sklearn.utils.validation import (
    _check_sample_weight,
    _num_features
)
from sklearn.utils import _safe_indexing

from ._typing import ArrayLike, NDArray


def check_null_weight(
    sample_weight: Optional[ArrayLike],
    X: ArrayLike,
    y: ArrayLike
) -> Tuple[Optional[NDArray], ArrayLike, ArrayLike]:
    """
    Check sample weights and remove samples with null sample weights.

    Parameters
    ----------
    sample_weight : Optional[ArrayLike] of shape (n_samples,)
        Sample weights.
    X : ArrayLike of shape (n_samples, n_features)
        Training samples.
    y : ArrayLike of shape (n_samples,)
        Training labels.

    Returns
    -------
    sample_weight : Optional[NDArray] of shape (n_samples,)
        Non-null sample weights.

    X : ArrayLike of shape (n_samples, n_features)
        Training samples with non-null weights.

    y : ArrayLike of shape (n_samples,)
        Training labels with non-null weights.

    Examples
    --------
    >>> import numpy as np
    >>> from mapie.utils import check_null_weight
    >>> X = np.array([[0], [1], [2], [3], [4], [5]])
    >>> y = np.array([5, 7, 9, 11, 13, 15])
    >>> sample_weight = np.array([0, 1, 1, 1, 1, 1])
    >>> sample_weight, X, y = check_null_weight(sample_weight, X, y)
    >>> print(sample_weight)
    [1. 1. 1. 1. 1.]
    >>> print(X)
    [[1]
     [2]
     [3]
     [4]
     [5]]
    >>> print(y)
    [ 7  9 11 13 15]
    """
    if sample_weight is not None:
        sample_weight = _check_sample_weight(sample_weight, X)
        non_null_weight = sample_weight != 0
        X = _safe_indexing(X, non_null_weight)
        y = _safe_indexing(y, non_null_weight)
        sample_weight = _safe_indexing(sample_weight, non_null_weight)
    sample_weight = cast(Optional[NDArray], sample_weight)
    return sample_weight, X, y


def fit_estimator(
    estimator: Union[RegressorMixin, ClassifierMixin],
    X: ArrayLike,
    y: ArrayLike,
    sample_weight: Optional[ArrayLike] = None,
) -> Union[RegressorMixin, ClassifierMixin]:
    """
    Fit an estimator on training data by distinguishing two cases:
    - the estimator supports sample weights and sample weights are provided.
    - the estimator does not support samples weights or
      samples weights are not provided.

    Parameters
    ----------
    estimator : Union[RegressorMixin, ClassifierMixin]
        Estimator to train.

    X : ArrayLike of shape (n_samples, n_features)
        Input data.

    y : ArrayLike of shape (n_samples,)
        Input labels.

    sample_weight : Optional[ArrayLike] of shape (n_samples,)
        Sample weights. If None, then samples are equally weighted.
        By default None.

    Returns
    -------
    RegressorMixin
        Fitted estimator.

    Examples
    --------
    >>> import numpy as np
    >>> from sklearn.linear_model import LinearRegression
    >>> from sklearn.utils.validation import check_is_fitted
    >>> X = np.array([[0], [1], [2], [3], [4], [5]])
    >>> y = np.array([5, 7, 9, 11, 13, 15])
    >>> estimator = LinearRegression()
    >>> estimator = fit_estimator(estimator, X, y)
    >>> check_is_fitted(estimator)
    """
    fit_parameters = signature(estimator.fit).parameters
    supports_sw = "sample_weight" in fit_parameters
    if supports_sw and sample_weight is not None:
        estimator.fit(X, y, sample_weight=sample_weight)
    else:
        estimator.fit(X, y)
    return estimator


def check_cv(
    cv: Optional[Union[int, str, BaseCrossValidator]] = None
) -> Union[str, BaseCrossValidator]:
    """
    Check if cross-validator is
    ``None``, ``int``, ``"prefit"`` or ``BaseCrossValidator``.
    Return a ``LeaveOneOut`` instance if integer equal to -1.
    Return a ``KFold`` instance if integer superior or equal to 2.
    Return a ``KFold`` instance if ``None``.
    Else raise error.

    Parameters
    ----------
    cv : Optional[Union[int, str, BaseCrossValidator]], optional
        Cross-validator to check, by default ``None``.

    Returns
    -------
    Optional[Union[float, str]]
        'prefit' or None.

    Raises
    ------
    ValueError
        If the cross-validator is not valid.
    """
    if cv is None:
        return KFold(n_splits=5)
    if isinstance(cv, int):
        if cv == -1:
            return LeaveOneOut()
        if cv >= 2:
            return KFold(n_splits=cv)
    if isinstance(cv, BaseCrossValidator) or (cv == "prefit"):
        return cv
    raise ValueError(
        "Invalid cv argument. "
        "Allowed values are None, -1, int >= 2, 'prefit', "
        "or a BaseCrossValidator object (Kfold, LeaveOneOut)."
    )


def check_alpha(
    alpha: Optional[Union[float, Iterable[float]]] = None
) -> Optional[ArrayLike]:
    """
    Check alpha and prepare it as a ArrayLike.

    Parameters
    ----------
    alpha : Union[float, Iterable[float]]
        Can be a float, a list of floats, or a ArrayLike of floats.
        Between 0 and 1, represent the uncertainty of the confidence interval.
        Lower alpha produce larger (more conservative) prediction intervals.
        alpha is the complement of the target coverage level.
        Only used at prediction time. By default 0.1.

    Returns
    -------
    ArrayLike
        Prepared alpha.

    Raises
    ------
    ValueError
        If alpha is not a float or an Iterable of floats between 0 and 1.

    Examples
    --------
    >>> from mapie.utils import check_alpha
    >>> check_alpha([0.5, 0.75, 0.9])
    array([0.5 , 0.75, 0.9 ])
    """
    if alpha is None:
        return alpha
    if isinstance(alpha, float):
        alpha_np = np.array([alpha])
    elif isinstance(alpha, Iterable):
        alpha_np = np.array(alpha)
    else:
        raise ValueError(
            "Invalid alpha. Allowed values are float or Iterable."
        )
    if len(alpha_np.shape) != 1:
        raise ValueError(
            "Invalid alpha. "
            "Please provide a one-dimensional list of values."
        )
    if alpha_np.dtype.type not in [np.float64, np.float32]:
        raise ValueError(
            "Invalid alpha. Allowed values are Iterable of floats."
        )
    if np.any(np.logical_or(alpha_np <= 0, alpha_np >= 1)):
        raise ValueError("Invalid alpha. Allowed values are between 0 and 1.")
    return alpha_np


def check_n_features_in(
    X: ArrayLike,
    cv: Optional[Union[float, str, BaseCrossValidator]] = None,
    estimator: Optional[Union[RegressorMixin, ClassifierMixin]] = None,
) -> int:
    """
    Check the expected number of training features.
    In general it is simply the number of columns in the data.
    If ``cv=="prefit"`` however,
    it can be deduced from the estimator's ``n_features_in_`` attribute.
    These two values absolutely must coincide.

    Parameters
    ----------
    cv : Optional[Union[float, str]]
        The cross-validation strategy for computing scores,
        by default ``None``.

    X : ArrayLike of shape (n_samples, n_features)
        Data passed into the ``fit`` method.

    estimator : RegressorMixin
        Backend estimator of MAPIE.

    Returns
    -------
    int
        Expected number of training features.

    Raises
    ------
    ValueError
        If there is an inconsistency between the shape of the dataset
        and the one expected by the estimator.

    Examples
    --------
    >>> import numpy as np
    >>> from mapie.utils import check_n_features_in
    >>> X = np.array([[1,2,3,4,5], [6,7,8,9,10], [11,12,13,14,15]])
    >>> print(check_n_features_in(X))
    5
    """
    if hasattr(X, "shape"):
        shape = np.shape(X)
        if len(shape) <= 1:
            n_features_in = 1
        else:
            n_features_in = shape[1]
    else:
        n_features_in = _num_features(X)
    if cv == "prefit" and hasattr(estimator, "n_features_in_"):
        if cast(Any, estimator).n_features_in_ != n_features_in:
            raise ValueError(
                "Invalid mismatch between "
                "X.shape and estimator.n_features_in_."
            )
    return n_features_in


def check_alpha_and_n_samples(alphas: Iterable[float], n: int) -> None:
    """
    Check if the quantile can be computed based
    on the number of samples and the alpha value.

    Parameters
    ----------
    alphas : Iterable[float]
        Iterable of floats.

    n : int
        number of samples.

    Raises
    ------
    ValueError
        If the number of samples of the score is too low,
        1/alpha (or 1/(1 - alpha)) must be lower than the number of samples.

    Examples
    --------
    >>> import numpy as np
    >>> from mapie.utils import check_alpha_and_n_samples
    >>> try:
    ...     check_alpha_and_n_samples(np.array([1,2,3]), 0.5)
    ... except Exception as exception:
    ...     print(exception)
    ...
    Number of samples of the score is too low,
    1/alpha (or 1/(1 - alpha)) must be lower than the number of samples.
    """
    for alpha in alphas:
        if n < 1 / alpha or n < 1 / (1 - alpha):
            raise ValueError(
                "Number of samples of the score is too low,\n"
                "1/alpha (or 1/(1 - alpha)) must be lower "
                "than the number of samples."
            )


def check_n_jobs(n_jobs: Optional[int] = None) -> None:
    """
    Check parameter ``n_jobs``.

    Raises
    ------
    ValueError
        If parameter is not valid.

    Examples
    --------
    >>> from mapie.utils import check_n_jobs
    >>> try:
    ...     check_n_jobs(0)
    ... except Exception as exception:
    ...     print(exception)
    ...
    Invalid n_jobs argument. Must be different than 0.
    """
    if not isinstance(n_jobs, (int, type(None))):
        raise ValueError("Invalid n_jobs argument. Must be an integer.")

    if n_jobs == 0:
        raise ValueError("Invalid n_jobs argument. Must be different than 0.")


def check_verbose(verbose: int) -> None:
    """
    Check parameter ``verbose``.

    Raises
    ------
    ValueError
        If parameter is not valid.

    Examples
    --------
    >>> from mapie.utils import check_verbose
    >>> try:
    ...     check_verbose(-1)
    ... except Exception as exception:
    ...     print(exception)
    ...
    Invalid verbose argument. Must be non-negative.
    """
    if not isinstance(verbose, int):
        raise ValueError("Invalid verbose argument. Must be an integer.")

    if verbose < 0:
        raise ValueError("Invalid verbose argument. Must be non-negative.")


def check_nan_in_aposteriori_prediction(X: ArrayLike) -> None:
    """
    Parameters
    ----------
    X : Array of shape (size of training set, number of estimators) whose rows
    are the predictions by each estimator of each training sample.

    Raises
    ------
    Warning
        If the aggregated predictions of any training sample would be nan.
    Examples
    --------
    >>> import warnings
    >>> warnings.filterwarnings("error")
    >>> import numpy as np
    >>> from mapie.utils import check_nan_in_aposteriori_prediction
    >>> X = np.array([[1, 2, 3],[np.nan, np.nan, np.nan],[3, 4, 5]])
    >>> try:
    ...     check_nan_in_aposteriori_prediction(X)
    ... except Exception as exception:
    ...     print(exception)
    ...
    WARNING: at least one point of training set belongs to every resamplings.
    Increase the number of resamplings
    """
    if np.any(np.all(np.isnan(X), axis=1), axis=0):
        warnings.warn(
            "WARNING: at least one point of training set "
            + "belongs to every resamplings.\n"
            "Increase the number of resamplings"
<<<<<<< HEAD
=======
        )


def check_input_is_image(X: ArrayLike) -> None:
    """
    Check if the image has 3 or 4 dimensions

    Parameters
    ----------
    X: Union[
        ArrayLike[n_samples, width, height],
        ArrayLike[n_samples, width, height, n_channels]
    ]
        Image input

    Raises
    ------
    ValueError
    """
    if len(np.array(X).shape) not in [3, 4]:
        raise ValueError(
            "Invalid X."
            "When X is an image, the number of dimensions"
            "must be equal to 3 or 4."
>>>>>>> ccffe6cf
        )<|MERGE_RESOLUTION|>--- conflicted
+++ resolved
@@ -403,31 +403,4 @@
             "WARNING: at least one point of training set "
             + "belongs to every resamplings.\n"
             "Increase the number of resamplings"
-<<<<<<< HEAD
-=======
-        )
-
-
-def check_input_is_image(X: ArrayLike) -> None:
-    """
-    Check if the image has 3 or 4 dimensions
-
-    Parameters
-    ----------
-    X: Union[
-        ArrayLike[n_samples, width, height],
-        ArrayLike[n_samples, width, height, n_channels]
-    ]
-        Image input
-
-    Raises
-    ------
-    ValueError
-    """
-    if len(np.array(X).shape) not in [3, 4]:
-        raise ValueError(
-            "Invalid X."
-            "When X is an image, the number of dimensions"
-            "must be equal to 3 or 4."
->>>>>>> ccffe6cf
         )