--- conflicted
+++ resolved
@@ -128,15 +128,11 @@
 @pytest.mark.parametrize("agg_function", ["dummy", 0, 1, 2.5, [1, 2]])
 def test_invalid_agg_function(agg_function: Any) -> None:
     """Test that invalid agg_functions raise errors."""
-<<<<<<< HEAD
-    mapie_ts_reg = MapieTimeSeriesRegressor(agg_function=None)
-=======
     mapie_reg = MapieTimeSeriesRegressor(agg_function=agg_function)
     with pytest.raises(ValueError, match=r".*Invalid aggregation function.*"):
         mapie_reg.fit(X_toy, y_toy)
 
     mapie_reg = MapieTimeSeriesRegressor(agg_function=None)
->>>>>>> 3a93f31d
     with pytest.raises(ValueError, match=r".*If ensemble is True*"):
         mapie_reg.fit(X_toy, y_toy)
         mapie_reg.predict(X_toy, ensemble=True)
