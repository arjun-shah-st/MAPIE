--- conflicted
+++ resolved
@@ -1626,16 +1626,10 @@
 
 
 @pytest.mark.parametrize("cv", [5, None])
-<<<<<<< HEAD
 def test_error_raps_cv_not_prefit(cv: Union[int, None]) -> None:
     """
     Test that an error is raised if the method is RAPS
-    and cv is different from prefit.
-=======
-def test_error_raps_cv_not_prefit(cv: Union[int, None]):
-    """Test that an error is raised if the method is RAPS
-    and cv is different from prefit and split.
->>>>>>> 6d0cad42
+    and cv is different from prefit.s
     """
     mapie = MapieClassifier(method="raps", cv=5)
     with pytest.raises(ValueError, match=r".*RAPS method can only.*"):
