--- conflicted
+++ resolved
@@ -958,11 +958,9 @@
 @pytest.mark.parametrize("method", ["cumulated_score", "raps"])
 def test_warning_binary_classif(cv: str, method: str) -> None:
     """Test that a warning is raised y is binary."""
-<<<<<<< HEAD
-    mapie_clf = MapieClassifier(cv=cv, method=method, random_state=42)
-=======
-    mapie_clf = MapieClassifier(cv=cv, random_state=random_state)
->>>>>>> 1861c8c1
+    mapie_clf = MapieClassifier(
+      cv=cv, method=method, random_state=random_state
+    )
     X, y = make_classification(
         n_samples=500,
         n_features=10,
