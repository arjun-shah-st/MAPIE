# Byte-compiled / optimized / DLL files
__pycache__/
*.py[cod]
*$py.class
.DS_Store

# C extensions
*.so

# documentation specific
doc/_build/
doc/examples_classification/
doc/examples_regression/
doc/auto_examples/
doc/modules/generated/
doc/datasets/generated/
doc/generated/

# Distribution / packaging

.Python
env/
build/
develop-eggs/
dist/
downloads/
eggs/
.eggs/
lib/
lib64/
parts/
sdist/
var/
*.egg-info/
.installed.cfg
*.egg

# PyInstaller
#  Usually these files are written by a python script from a template
#  before PyInstaller builds the exe, so as to inject date/other infos into it.
*.manifest
*.spec

# Installer logs
pip-log.txt
pip-delete-this-directory.txt

# Unit test / coverage reports
htmlcov/
.tox/
.coverage
.coverage.*
.cache
nosetests.xml
coverage.xml
*,cover
.hypothesis/

# Translations
*.mo
*.pot

# Django stuff:
*.log

# Sphinx documentation
doc/_build/
doc/generated/

# Notebooks checkpoints
**.ipynb_checkpoints

# PyBuilder
target/

# VSCode
.vscode

# Images
*.png
*.jpeg

<<<<<<< HEAD
# Zip files
*.zip

# Imagenet Labels
LOC_synset_mapping.txt
=======
# ZIP files
*.zip
>>>>>>> dea5ce86
<|MERGE_RESOLUTION|>--- conflicted
+++ resolved
@@ -80,13 +80,5 @@
 *.png
 *.jpeg
 
-<<<<<<< HEAD
-# Zip files
-*.zip
-
-# Imagenet Labels
-LOC_synset_mapping.txt
-=======
 # ZIP files
-*.zip
->>>>>>> dea5ce86
+*.zip